--- conflicted
+++ resolved
@@ -20,19 +20,9 @@
   id: string
   name: string
   location: string
-  address?: string
-  city?: string
-  state?: string
-  zipCode?: string
-  phone?: string
-  email?: string
-  website?: string
-  description?: string
   totalSpots: number
   availableSpots: number
   floors: number
-  totalFloors?: number
-  spotsPerFloor?: number
   pricePerHour: number
   isActive: boolean
   createdAt: string
@@ -44,16 +34,6 @@
   garageId: string
   spotNumber: string
   floor: number
-<<<<<<< HEAD
-  type: 'compact' | 'standard' | 'large' | 'motorcycle' | 'electric' | 'handicapped' | 'regular' | 'ev' | 'oversized'
-  status: 'available' | 'occupied' | 'reserved' | 'maintenance'
-  reservedBy?: string
-  occupiedBy?: string
-  bay?: string
-  hourlyRate?: number
-  features?: string[]
-  currentVehicle?: Vehicle
-=======
   bay?: string
   type: 'standard' | 'compact' | 'handicap' | 'ev' | 'oversized'
   status: 'available' | 'occupied' | 'reserved' | 'maintenance'
@@ -74,7 +54,6 @@
     checkInTime: string
     vehicleType: string
   }
->>>>>>> c26f02cd
   createdAt: string
   updatedAt: string
 }
@@ -96,7 +75,7 @@
   updatedAt: string
 }
 
-export type VehicleType = 'car' | 'motorcycle' | 'truck' | 'van' | 'bus' | 'standard' | 'compact' | 'large' | 'electric'
+export type VehicleType = 'car' | 'motorcycle' | 'truck' | 'van' | 'bus'
 export type VehicleStatus = 'active' | 'inactive' | 'blocked'
 export type SpotType = 'standard' | 'compact' | 'handicap' | 'ev' | 'oversized'
 export type SpotStatus = 'available' | 'occupied' | 'reserved' | 'maintenance'
@@ -146,11 +125,8 @@
   entryTime: string
   exitTime?: string
   totalCost?: number
-  totalAmount?: number
   status: 'active' | 'completed' | 'cancelled'
   paymentStatus: 'pending' | 'paid' | 'failed'
-  checkInTime?: string
-  checkOutTime?: string
   createdAt: string
   updatedAt: string
   // Extended fields for vehicle history
@@ -169,90 +145,6 @@
   occupancyRate: number
   peakHours: { hour: number; sessions: number }[]
   dailyStats: { date: string; sessions: number; revenue: number }[]
-}
-
-export interface AnalyticsDateRange {
-  startDate: string
-  endDate: string
-  period: 'today' | 'week' | 'month' | 'year' | 'custom'
-}
-
-export interface OccupancyTrendData {
-  timestamp: string
-  occupiedSpots: number
-  totalSpots: number
-  occupancyRate: number
-  garageId?: string
-}
-
-export interface RevenueData {
-  period: string
-  revenue: number
-  sessions: number
-  averageRevenue: number
-  garageId?: string
-  garageName?: string
-}
-
-export interface VehicleTypeData {
-  type: string
-  count: number
-  percentage: number
-  color?: string
-}
-
-export interface DurationData {
-  durationRange: string
-  count: number
-  percentage: number
-  averageDuration: number
-}
-
-export interface PeakHoursData {
-  hour: number
-  dayOfWeek: number
-  occupancyRate: number
-  sessionCount: number
-  dayName: string
-}
-
-export interface SpotUtilizationData {
-  spotId: string
-  spotNumber: string
-  floor: number
-  bay?: string
-  utilizationRate: number
-  totalSessions: number
-  averageDuration: number
-  revenue: number
-  efficiency: 'low' | 'medium' | 'high'
-}
-
-export interface AnalyticsFilters {
-  garageIds?: string[]
-  dateRange: AnalyticsDateRange
-  vehicleTypes?: string[]
-  spotTypes?: string[]
-  includeInactive?: boolean
-}
-
-export interface SystemAnalytics {
-  totalRevenue: number
-  totalSessions: number
-  averageSessionDuration: number
-  averageOccupancyRate: number
-  totalUniqueVehicles: number
-  revenueGrowth: number
-  sessionGrowth: number
-  topPerformingGarages: Array<{
-    garageId: string
-    name: string
-    revenue: number
-    sessions: number
-    occupancyRate: number
-  }>
-  vehicleTypeDistribution: VehicleTypeData[]
-  hourlyTrends: OccupancyTrendData[]
 }
 
 // Real-time Update Types
