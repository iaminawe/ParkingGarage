import { BrowserRouter as Router, Routes, Route, Navigate } from 'react-router-dom'
import { QueryProvider, SocketProvider } from '@/providers'
import { Layout } from '@/components/layout/Layout'
import { HomePage } from '@/pages/HomePage'
import { Dashboard } from '@/components/dashboard/Dashboard'
import { VehicleManagement } from '@/components/vehicles/VehicleManagement'
import { SpotManagement } from '@/components/spots/SpotManagement'
import { GarageConfiguration } from '@/components/garage/GarageConfiguration'
<<<<<<< HEAD
=======
import { SessionManagement } from '@/components/sessions/SessionManagement'
>>>>>>> 6617b239
import { AnalyticsPage } from '@/components/analytics/AnalyticsPage'

function App() {
  return (
    <QueryProvider>
      <SocketProvider>
        <Router>
          <Routes>
            <Route path="/" element={<Layout />}>
              <Route index element={<HomePage />} />
              <Route path="dashboard" element={<Dashboard />} />
              <Route path="garages" element={<GarageConfiguration />} />
              <Route path="vehicles" element={<VehicleManagement />} />
              <Route path="spots" element={<SpotManagement />} />
<<<<<<< HEAD
              <Route path="sessions" element={<div>Sessions Page (Coming Soon)</div>} />
=======
              <Route path="sessions" element={<SessionManagement />} />
>>>>>>> 6617b239
              <Route path="analytics" element={<AnalyticsPage />} />
              <Route path="users" element={<div>Users Page (Coming Soon)</div>} />
              <Route path="settings" element={<div>Settings Page (Coming Soon)</div>} />
              <Route path="*" element={<Navigate to="/" replace />} />
            </Route>
          </Routes>
        </Router>
      </SocketProvider>
    </QueryProvider>
  )
}

export default App<|MERGE_RESOLUTION|>--- conflicted
+++ resolved
@@ -6,10 +6,7 @@
 import { VehicleManagement } from '@/components/vehicles/VehicleManagement'
 import { SpotManagement } from '@/components/spots/SpotManagement'
 import { GarageConfiguration } from '@/components/garage/GarageConfiguration'
-<<<<<<< HEAD
-=======
 import { SessionManagement } from '@/components/sessions/SessionManagement'
->>>>>>> 6617b239
 import { AnalyticsPage } from '@/components/analytics/AnalyticsPage'
 
 function App() {
@@ -24,11 +21,7 @@
               <Route path="garages" element={<GarageConfiguration />} />
               <Route path="vehicles" element={<VehicleManagement />} />
               <Route path="spots" element={<SpotManagement />} />
-<<<<<<< HEAD
-              <Route path="sessions" element={<div>Sessions Page (Coming Soon)</div>} />
-=======
               <Route path="sessions" element={<SessionManagement />} />
->>>>>>> 6617b239
               <Route path="analytics" element={<AnalyticsPage />} />
               <Route path="users" element={<div>Users Page (Coming Soon)</div>} />
               <Route path="settings" element={<div>Settings Page (Coming Soon)</div>} />
